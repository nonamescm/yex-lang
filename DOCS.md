# Learn Yex

## NOTE:
This tutorial assumes that you have previous experience with programming and
already has the yex language installed.

* [Basics](#basics)
  * [Primitives](#Primitives)
    * [Numbers](#Numbers)
    * [Strings](#Strings)
    * [Bool](#Booleans)
    * [Nulls](#Nulls)
  * [Structuring a program](#structuring-a-program)
* [Variables](#variables)
  * [Globals](#globals)
  * [Locals](#locals)
* [Lists](#lists)
  * [Creating lists](#creating-lists)
  * [Operating on lists](#operating-on-lists)
* [Functions](#Functions)
  * [Creating functions](#creating-functions)
    * [Named functions](#named-functions)
    * [Anonymous functions](#anonymous-functions)
  * [Tail calls](#tail-calls)
  * [Partial application](#partial-application)
* [Control flow](#control-flow)
  * [Conditional execution](#conditional-execution)
    * [If and else](#if-and-else)
  * [Sequential execution](#sequential-execution)
    * [The sequence operator](#the-sequence-operator)
  * [Pipes](#pipes)
  * [Modules](#modules)
    * [The open keyword](#the-open-keyword)
* [Builtin functions](#builtin-functions)

## Basics

### Primitives

Yex has the following primitive types:
  * `fn` - Functions
  * `num` - 64 bits floating-point numbers
  * `str` - Strings
  * `nil` - Null values
  * `sym` - Compile-time hashed strings
  * `bool` - Booleans (true and false)
  * `list` - Singly linked lists

Them all support the equality `==` operator and the `#` len operator.

#### Numbers
Open the repl and start typing:

```ml
yex> type(1)
>> "num"
yex> 2+2
>> 2
yex> 2-2
>> 0
yex> 2*2
>> 4
yex> 2/2
>> 1
```

As you can see, numbers support all the basic math operations, they also support
the xor, shift-left, shift-right, and and or, bitwise operators:

```ml
yex> 2 ^^^ 3
>> 1
yex> 2 >>> 3
>> 0
yex> 2 <<< 3
>> 16
yex> 2 &&& 3
>> 2
yex> 2 ||| 3
>> 3
```

#### Strings

Strings in yex are represented as UTF-8 encoded strings, they support
concatenation, on the repl:

```ml
yex> type("Example")
>> "str"
yex> "Hello"
>> "Hello"
yex> "Hello " + "World"
>> "Hello World"
```

#### Symbols

Symbols in yex are represented as 64 bit unsigned integers. They are created
using `:name` and are hashed at compile time, on the repl:

```ml
yex> type(:symbol)
>> "sym"
yex> :sym
>> :sym
```

They don't support any operators except for comparison.

#### Booleans

Booleans in yex are just `true` and `false`, there is no magic behind the
scenes.

```ml
yex> type(true)
>> "bool"
yex> true
>> true
yex> false
>> false
```

#### Nulls

Null values in yex can be created using the `nil` keyword.

```ml
yex> type(nil)
>> "nil"
yex> nil
>> nil
```

### Structuring a program

A yex program is just a lot of `let`s. There is no way of using expressions in
the top-level and there isn't any main function, so we usually create a
`let _ = ...` to denotate the entry point, since it's going to
be evaluated when the code runs.

But, what is a `let`? Let's see it now.

## Variables

In yex everything is immutable, so, when you assign a variable, you can't change
it's value, (but shadowing is still supported).

### Globals

Global variables are created using the `let` keyword, open a file and type this:

```ml
let number = 42
let _ = puts(number)
```

Run it with the yex binary. It should print 42.

### Locals

Since, everything in yex is an expression, local variables declarations also
need to be one. For this we use the `let name = expression in expression` constructor, which explicity
defines a expression to be runned after the declaration.

Open a file and type:

```ml
let _ =
  let number = 42
  in puts(number)
```

Run it with the yex binary. It should print 42.

You can create multiple locals just using a lot of `let ... in` expression,
like:

```ml
let _ =
  let a = 21
  in let b = 21
  in puts(a + b)
```

And, yes, this prints 42.

## Lists

In yex, lists are data types that let you have a collection of values of divergent types.

### Creating lists

Like in most other languages, lists can be instantiated using brackets, open the
repl and type:

```ml
yex> type([])
>> "list"
yex> [1, "hello", :symbol, [3, 4], true, nil]
>> [1, "hello", :symbol, [3, 4], true, nil]
```

### Operating on lists

Lists support the following operations:
  * `head()` - returns the first element of the list
  * `tail()` - returns the tail of the list, (all elements except for the first)
  * `::` - This is the cons operator, it add a new element at the start of the
    list without mutating it.
  * `#` - Returns the list length

On the repl:

```ml
yex> head([1, 2, 3])
>> 1
yex> tail([1, 2, 3])
>> [2, 3]
yex> 0 :: [1, 2, 3]
>> [0, 1, 2, 3]
yex> #[1, 2, 3]
>> 3
```

## Functions

### Creating functions

#### Named Functions

Named functions are created using the `let` keyword, like variables. Open the
repl and type:

```ml
yex> let mul a b = a * b
>> nil
yex> mul(2, 3)
>> 6
yex> type(mul)
>> "fn"
```

So, let me explain, first, we declare the function `mul`, receiving `a` and `b`
as parameters. After the `=` it specifies the function's body.

#### Anonymous Functions

You can create anonymous functions using the `fn` keyword. Open the repl and
type:

```ml
yex> let mul = fn a b = a * b
>> nil
yex> mul(2, 3)
>> 6
yex> type(mul)
>> "fn"
```

### Tail calls

Tail calls are an specific type of recursion where it just jump to some
instructions before, you can create them using the `become` keyword, like:

```ml
let until_0 num =
  if num == 0 then
    0
  else
    become until_0(num - 1)
```

Tail calls just use a jump instruction, so they are faster than normal recursive
functions. A important detail about tail calls is that they can only be used to
do recursion, they can't call any arbitrary function.

### Partial application

Functions in yex support partial application, or, in other words, you can call a
function with missing arguments and it will return another function.

In the repl, type:

```ml
yex> let mul a b = a * b
>> nil
yex> let double = mul(2) // returns mul() with the `a` argument already applied
>> nil
yex> double(5)
>> 10
```

## Controw flow

### Conditional execution

#### If and else

Yex supports if and else control flow structures, open the repl and type:

```ml
yex> if true then 1 else 2
>> 1
yex> if false then 1 else if true then 2 else 3
>> 2
```

The format itself is just: `ìf condition then expression else expression`, since
if itself is an expression, the `else if` pattern is just a `if` expression
after the `else`.

### The sequence operator

Since everything in yex is an expression, it isn't really a easy thing to run
multiple side-effect-only functions chained, you could probably think about
using let to concat them, but this looks really bad. So, yex provides the `>>`
operator, which ignores the result of a computation and runs the next
computation.

Open a file and type:

```ml
let _ =
  puts("Hello")
  >> puts("World")
```

This should print:


```
Hello
World
```

### Pipes

When working with high-order-functions, you might need to do something like:
`fold(map(rev(...), ...), ...)`, which doesn't look good, so yex provides the
`|>` operator, that allows the use of a pipeline-like flow.

```ml
rev([1, 2, 3])
|> map(fn x = x * 2)
|> fold(fn acc x = acc + x)
// the same as `fold(fn acc x = acc + x, map(fn x = x * 2, rev([1, 2, 3])))`
```

## Modules

NOTE: Modules aren't yet implemented, there are going to be changes in the
import system in the future.

### The open keyword

You can import from a file using the `open` keyword, a simple example would be:

```
// FILE: a.yex
let greets p = puts("Hello " + p + "!")
```

```
// FILE: b.yex
open "./a.yex"
let _ = greets("nonamescm") // prints "Hello nonamescm!"
```

Make sure the two files are in the same directory and run b.yex.

## Builtin functions

<<<<<<< HEAD
| Name      | Description                                         |
|-----------|-----------------------------------------------------|
| `print`   | prints a value without adding the new line          |
| `puts`    | prints a value with a newline at the end            |
| `str`     | converts a value to string                          |
| `input`   | Reads the input from the console                    |
| `head`    | Returns the first element of a list                 |
| `tail`    | Returns the tail of a list                          |
| `type`    | Returns the string representation of value type's   |
| `inspect` | Returns the intern representation of the value      |
| `getargs` | Returns the args that this program was started with |
=======
|    Name   |                        Description                       |
|:---------:|:--------------------------------------------------------:|
| `print`   | prints a value without adding the new line               |
| `puts`    | prints a value with a newline at the end                 |
| `str`     | converts a value to string                               |
| `input`   | Reads the input from the console                         |
| `head`    | Returns the first element of a list                      |
| `tail`    | Returns the tail of a list                               |
| `type`    | Returns the string representation of value type's        |
| `inspect` | Returns the intern representation of the value           |
| `getargs` | Returns the args that this program was started with      |
| `fread`   | Read's a file content                                    |
| `fwrite`  | Write to a file                                          |
| `remove`  | delete a file                                            |
| `exists`  | check if a file exists                                   |
| `system`  | run a shell command, returning the stdout and the stderr |
| `getenv`  | get an environment variable                              |
| `setenv`  | Set an environment variable, `setenv("cool", "true")`    |
>>>>>>> b87af486
<|MERGE_RESOLUTION|>--- conflicted
+++ resolved
@@ -372,19 +372,7 @@
 
 ## Builtin functions
 
-<<<<<<< HEAD
-| Name      | Description                                         |
-|-----------|-----------------------------------------------------|
-| `print`   | prints a value without adding the new line          |
-| `puts`    | prints a value with a newline at the end            |
-| `str`     | converts a value to string                          |
-| `input`   | Reads the input from the console                    |
-| `head`    | Returns the first element of a list                 |
-| `tail`    | Returns the tail of a list                          |
-| `type`    | Returns the string representation of value type's   |
-| `inspect` | Returns the intern representation of the value      |
-| `getargs` | Returns the args that this program was started with |
-=======
+
 |    Name   |                        Description                       |
 |:---------:|:--------------------------------------------------------:|
 | `print`   | prints a value without adding the new line               |
@@ -403,4 +391,4 @@
 | `system`  | run a shell command, returning the stdout and the stderr |
 | `getenv`  | get an environment variable                              |
 | `setenv`  | Set an environment variable, `setenv("cool", "true")`    |
->>>>>>> b87af486
+| `split`   | Splits a string                                          |
