--- conflicted
+++ resolved
@@ -9,31 +9,7 @@
 
 impl fmt::Display for InterpretError {
     fn fmt(&self, f: &mut fmt::Formatter<'_>) -> fmt::Result {
-<<<<<<< HEAD
-        writeln!(
-            f,
-            "[{}:{}:{}] {}",
-            self.file.as_ref().map_or("<unknown>", |str| &**str),
-            self.line,
-            self.column,
-            self.err,
-        )?;
-        if let Some(ref file) = self.file {
-            use std::fs;
-
-            if let Ok(content) = fs::read_to_string(file) {
-                writeln!(f, "at")?;
-                let lines = content.split('\n');
-                let lines = lines.collect::<Vec<_>>();
-                let current_line = lines.get(self.line - 1).map_or("<unknown>", |str| &**str);
-                writeln!(f, "  {}: {}", self.line, current_line)?;
-                writeln!(f, "{}↑", String::from(" ").repeat(self.column - 1))?;
-            }
-        }
-        Ok(())
-=======
         write!(f, "[{}:{}] {}", self.line, self.column, self.err)
->>>>>>> 26fa1440
     }
 }
 pub type InterpretResult<T> = Result<T, InterpretError>;
