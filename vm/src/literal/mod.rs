use std::{
    any::Any,
    cmp::Ordering,
    mem,
    ops::{Add, BitAnd, BitOr, BitXor, Div, Mul, Neg, Not, Rem, Shl, Shr, Sub},
};

//pub mod file;
pub mod ffi;
pub mod fun;
pub mod list;
pub mod result;
pub mod str;
pub mod symbol;
pub mod tuple;
pub mod yexmodule;

use crate::{error::InterpretResult, gc::GcRef, raise, VirtualMachine};

use fun::Fn;
use list::List;
use symbol::Symbol;
use yexmodule::YexModule;

use self::{
    ffi::{userdata::UserData, Ffi},
    symbol::YexSymbol,
    tuple::Tuple,
};

pub fn show(_: *mut VirtualMachine, x: Vec<Value>) -> InterpretResult<String> {
    match &x[0] {
        Value::Sym(s) => Ok(s.to_string()),
        Value::Str(s) => Ok(s.to_string()),
        Value::List(l) => Ok(l.to_string()),
        Value::Tuple(t) => Ok(t.to_string()),
        tag @ Value::Tagged(..) => Ok(tag.to_string()),
        Value::Num(n) => Ok(n.to_string()),
        Value::Bool(b) => Ok(b.to_string()),
        Value::FFI(f) => Ok(f.to_string()),
        Value::UserData(u) => Ok(format!("<userdata({:?})>", u.type_id())),
        Value::Fn(f) => Ok(format!("fn({})", f.arity)),
        Value::Nil => Ok("nil".to_string()),
        Value::Module(m) => Ok(format!("type '{}'", m.name.as_str())),
    }
}

pub fn nil() -> Value {
    Value::Nil
}

impl From<Vec<Value>> for Value {
    fn from(vec: Vec<Value>) -> Self {
        Value::Tuple(Tuple::from(vec))
    }
}

impl From<Tuple> for Value {
    fn from(tup: Tuple) -> Self {
        Value::Tuple(tup)
    }
}

impl From<bool> for Value {
    fn from(b: bool) -> Self {
        Value::Bool(b)
    }
}

impl From<f64> for Value {
    fn from(i: f64) -> Self {
        Value::Num(i)
    }
}

impl From<String> for Value {
    fn from(s: String) -> Self {
        Value::Str(GcRef::new(s))
    }
}

impl From<Symbol> for Value {
    fn from(s: Symbol) -> Self {
        Value::Sym(s.into())
    }
}

impl From<YexModule> for Value {
    fn from(y: YexModule) -> Self {
        Value::Module(GcRef::new(y))
    }
}

impl From<List> for Value {
    fn from(l: List) -> Self {
        Value::List(l)
    }
}

impl From<Fn> for Value {
    fn from(f: Fn) -> Self {
        Value::Fn(GcRef::new(f))
    }
}

/// Immediate values that can be consumed
#[derive(Debug, PartialEq)]
pub enum Value {
    /// float-precision numbers
    Num(f64),
    /// Strings
    Str(GcRef<String>),
    /// erlang-like atoms
    Sym(YexSymbol),
    /// Booleans
    Bool(bool),
    /// Fnctions
    Fn(GcRef<Fn>),
    /// Yex lists
    List(List),
    /// Yex user-defined types
    Module(GcRef<YexModule>),
    /// Tuples
    Tuple(Tuple),
    /// Tagged tuples
    Tagged(GcRef<YexModule>, Symbol, Tuple),
    /// FFI User Data
    UserData(UserData),
    /// External Libraries
    FFI(Ffi),
    /// null
    Nil,
}

impl Clone for Value {
    fn clone(&self) -> Self {
        use Value::{Bool, Fn, List, Module, Nil, Num, Str, Sym, Tagged, Tuple, FFI};

        match self {
            List(xs) => List(xs.clone()),
            Str(str) => Str(GcRef::clone(str)),
            Fn(f) => Fn(GcRef::clone(f)),
            Bool(b) => Bool(*b),
            Num(n) => Num(*n),
            Sym(s) => Sym(*s),
            Module(t) => Module(t.clone()),
            Tuple(t) => Tuple(t.clone()),
            FFI(f) => FFI(f.clone()),
            UserData(u) => UserData(u.clone()),
            Tagged(m, s, t) => Tagged(m.clone(), *s, t.clone()),
            Nil => Nil,
        }
    }
}

impl Value {
    /// checks if the constant is `nil`
    #[must_use]
    pub fn is_nil(&self) -> bool {
        self == &Self::Nil
    }

    /// Returns the size of `self`
    #[must_use]
    #[allow(clippy::len_without_is_empty)]
    pub fn len(&self) -> usize {
        match self {
            Value::List(xs) => xs.len(),
            Value::Num(_) => mem::size_of::<f64>(),
            Value::Sym(_) => mem::size_of::<Symbol>(),
            Value::Str(s) => s.len(),
            Value::Fn(f) => mem::size_of_val(&f),
            Value::Bool(_) => mem::size_of::<bool>(),
            Value::Module(t) => mem::size_of_val(&t),
            Value::Tuple(t) | Value::Tagged(_, _, t) => t.len(),
            Value::FFI(f) => mem::size_of_val(f),
<<<<<<< HEAD
=======
            Value::UserData(d) => mem::size_of_val(d),
            Value::Tagged(_, _, t) => t.len(),
>>>>>>> d354c895
            Value::Nil => 4,
        }
    }

    /// Compares the left and the right value
    pub fn ord_cmp(&self, rhs: &Self) -> InterpretResult<Ordering> {
        let (left, right) = match (self, rhs) {
            (Self::Num(left), Self::Num(right)) => (left, right),
            (l, r) => raise!(TypeError, "cmp not supported with '{}' and '{}'", l, r)?,
        };

        match left.partial_cmp(right) {
            Some(ord) => Ok(ord),
            None => raise!(TypeError, "Cannot compare '{}' and '{}'", left, right),
        }
    }

    /// Convert the constant to a boolean
    #[must_use]
    pub fn to_bool(&self) -> bool {
        use Value::{Bool, Fn, List, Module, Nil, Num, Str, Sym, Tagged, Tuple, FFI};

        match self {
            Bool(b) => *b,
            Str(s) if s.is_empty() => false,
            Num(n) if *n == 0.0 => false,
            Nil => false,
            List(xs) => !xs.is_empty(),
<<<<<<< HEAD
            Sym(_) | Str(_) | Num(_) | Fn(_) | FFI(_) | Module(_) | Tuple(_) | Tagged(..) => true,
=======
            Fn(_) => true,
            FFI(_) => true,
            Module(_) => true,
            Tuple(_) => true,
            UserData(_) => true,
            Tagged(..) => true,
>>>>>>> d354c895
        }
    }

    /// returns the type of the value
    #[must_use]
    pub fn type_of(&self) -> GcRef<YexModule> {
        use Value::{Bool, Fn, List, Module, Nil, Num, Str, Sym, Tagged, Tuple, FFI};

        match self {
            Module(t) | Tagged(t, _, _) => return t.clone(),
            _ => {}
        };

        let ty = match self {
            List(_) => YexModule::list(),
            Fn(_) => YexModule::fun(),
            Num(_) => YexModule::num(),
            Str(_) => YexModule::str(),
            Bool(_) => YexModule::bool(),
            Nil => YexModule::nil(),
            Sym(_) => YexModule::sym(),
            Tuple(_) => YexModule::tuple(),
            FFI(_) => YexModule::ffi(),
            Module(_) | UserData(_) | Tagged(..) => unreachable!(),
        };

        GcRef::new(ty)
    }
}

impl Default for Value {
    fn default() -> Self {
        Self::Nil
    }
}

type ConstantErr = InterpretResult<Value>;

impl From<Value> for bool {
    fn from(o: Value) -> Self {
        o.to_bool()
    }
}

impl std::fmt::Display for Value {
    fn fmt(&self, f: &mut std::fmt::Formatter<'_>) -> std::fmt::Result {
        use Value::{Bool, Fn, List, Module, Nil, Num, Str, Sym, Tagged, Tuple, FFI};
        let tk = match self {
            Fn(f) => format!("fn({})", f.arity),
            Nil => "nil".to_string(),
            List(xs) => format!("{}", *xs),
            Str(s) => "\"".to_owned() + s + "\"",
            Sym(s) => format!("{}", s),
            Num(n) => n.to_string(),
            Module(t) => format!("type '{}'", t.name),
            Tuple(t) => format!("{t}"),
            UserData(u) => format!("<userdata({:?})>", u.type_id()),
            FFI(f) => f.to_string(),
            Tagged(_, tag, value) => {
                write!(f, "({}", tag.as_str())?;
                for item in value.0.iter() {
                    write!(f, " {item}")?;
                }
                write!(f, ")")?;

                return Ok(());
            }
            Bool(b) => b.to_string(),
        };
        write!(f, "{}", tk)
    }
}

macro_rules! impl_numeric {
    ($($t:ident $op:tt $fn:ident);+$(;)?) => {
        $(
            impl $t for Value {
                type Output = ConstantErr;

                fn $fn(self, rhs: Self) -> Self::Output {
                    match (self, rhs) {
                        (Self::Num(x), Self::Num(y)) => Ok(Self::Num(x $op y)),
                        (Self::Str(x), Self::Str(y)) => Ok(Self::Str(GcRef::new(x.to_string() + &y))),
                        (l, r) => raise!(TypeError, "Cannot apply '{}' operator between '{}' and '{}'", stringify!($t), l, r),
                    }
                }
            }
        )+
    }
}

impl_numeric!(
    Add + add;
    Sub - sub;
    Mul * mul;
    Div / div;
    Rem % rem;
);

macro_rules! impl_bit {
    ($($t:ident $op:tt $opname:literal $fn:ident);+ $(;)? ) => {
        $(
            impl $t for Value {
                type Output = ConstantErr;

                fn $fn(self, rhs: Self) -> Self::Output {
                    match (self, rhs) {
                        (Self::Num(x), Self::Num(y)) if x.fract() == 0.0 && y.fract() == 0.0 => Ok(Self::Num(((x as u64) $op (y as u64)) as f64)),
                        (Self::Str(x), Self::Str(y)) => Ok(Self::Str(GcRef::new(x.to_string() + &y))),
                        (l, r) => raise!(TypeError, "Cannot apply '{}' operator between '{}' and '{}'", $opname, l, r),
                    }
                }
            }
        )+
    }
}

impl_bit!(
    BitAnd & "&&&" bitand;
    BitOr | "|||" bitor;
    BitXor ^ "^^^" bitxor;
    Shl << "<<<" shl;
    Shr >> ">>>" shr;
);

impl Neg for Value {
    type Output = ConstantErr;

    fn neg(self) -> Self::Output {
        match self {
            Self::Num(n) => Ok(Self::Num(-n)),
            _ => raise!(TypeError, "Cannot apply '-' operator on '{}'", self),
        }
    }
}

impl Not for Value {
    type Output = Value;

    fn not(self) -> Self::Output {
        Self::Bool(!self.to_bool())
    }
}

pub trait TryGet<T> {
    fn get(&self) -> InterpretResult<T>;
}

macro_rules! impl_get {
    ($to:ty: $pattern:tt) => {
        impl TryGet<$to> for Value {
            #[inline(always)]
            fn get(&self) -> InterpretResult<$to> {
                match self {
                    Self::$pattern(x) => Ok(x.clone()),
                    _ => crate::raise!(TypeError, "Unexpected type '{}', expected type was '{}'", self.type_of().name, stringify!($pattern)),
                }
            }
        }
    };
    ($to:ty: $pattern:ident($($tt: tt)*) => $parse_expr:expr) => {
        impl TryGet<$to> for Value {
            #[inline(always)]
            fn get(&self) -> InterpretResult<$to> {
                use Value::*;
                match self {
                    $pattern($($tt)+) => Ok($parse_expr),
                    _ => crate::raise!(TypeError, "Unexpected type '{}', expected type was '{}'", self.type_of().name, stringify!($pattern)),
                }
            }
        }
    };
}

impl_get!(String: Str (s) => s.to_string());
impl_get!(f64: Num);
impl_get!(bool: Bool);
impl_get!(GcRef<YexModule>: Module);
impl_get!(GcRef<Fn>: Fn);
impl_get!(Symbol: Sym(s) => s.0);
impl_get!(List: List);
impl_get!(Ffi: FFI);
impl_get!(Tuple: Tuple);
impl_get!((GcRef<YexModule>, Symbol, Tuple): Tagged(m, s, t) => (m.clone(), *s, t.clone()));
impl_get!(usize: Num(n) => {
    if n.fract() != 0.0 || n.is_nan() || n.is_infinite() || *n < 0.0 {
        return crate::raise!(ValueError, "Expected a positive integer, got '{}'", n);
    }

    n.round() as usize
});

impl_get!(isize: Num(n) => {
    if n.fract() != 0.0 || n.is_nan() || n.is_infinite() {
        return crate::raise!(ValueError, "Expected an integer, got '{}'", n);
    }

    n.round() as isize
});<|MERGE_RESOLUTION|>--- conflicted
+++ resolved
@@ -45,6 +45,7 @@
     }
 }
 
+#[must_use]
 pub fn nil() -> Value {
     Value::Nil
 }
@@ -134,7 +135,7 @@
 
 impl Clone for Value {
     fn clone(&self) -> Self {
-        use Value::{Bool, Fn, List, Module, Nil, Num, Str, Sym, Tagged, Tuple, FFI};
+        use Value::{Bool, Fn, List, Module, Nil, Num, Str, Sym, Tagged, Tuple, UserData, FFI};
 
         match self {
             List(xs) => List(xs.clone()),
@@ -174,11 +175,7 @@
             Value::Module(t) => mem::size_of_val(&t),
             Value::Tuple(t) | Value::Tagged(_, _, t) => t.len(),
             Value::FFI(f) => mem::size_of_val(f),
-<<<<<<< HEAD
-=======
             Value::UserData(d) => mem::size_of_val(d),
-            Value::Tagged(_, _, t) => t.len(),
->>>>>>> d354c895
             Value::Nil => 4,
         }
     }
@@ -199,7 +196,7 @@
     /// Convert the constant to a boolean
     #[must_use]
     pub fn to_bool(&self) -> bool {
-        use Value::{Bool, Fn, List, Module, Nil, Num, Str, Sym, Tagged, Tuple, FFI};
+        use Value::{Bool, Fn, List, Module, Nil, Num, Str, Sym, Tagged, Tuple, UserData, FFI};
 
         match self {
             Bool(b) => *b,
@@ -207,23 +204,15 @@
             Num(n) if *n == 0.0 => false,
             Nil => false,
             List(xs) => !xs.is_empty(),
-<<<<<<< HEAD
-            Sym(_) | Str(_) | Num(_) | Fn(_) | FFI(_) | Module(_) | Tuple(_) | Tagged(..) => true,
-=======
-            Fn(_) => true,
-            FFI(_) => true,
-            Module(_) => true,
-            Tuple(_) => true,
-            UserData(_) => true,
-            Tagged(..) => true,
->>>>>>> d354c895
+            Sym(_) | Str(_) | Num(_) | Fn(_) | FFI(_) | Module(_) | Tuple(_) | Tagged(..)
+            | UserData(_) => true,
         }
     }
 
     /// returns the type of the value
     #[must_use]
     pub fn type_of(&self) -> GcRef<YexModule> {
-        use Value::{Bool, Fn, List, Module, Nil, Num, Str, Sym, Tagged, Tuple, FFI};
+        use Value::{Bool, Fn, List, Module, Nil, Num, Str, Sym, Tagged, Tuple, UserData, FFI};
 
         match self {
             Module(t) | Tagged(t, _, _) => return t.clone(),
@@ -263,7 +252,7 @@
 
 impl std::fmt::Display for Value {
     fn fmt(&self, f: &mut std::fmt::Formatter<'_>) -> std::fmt::Result {
-        use Value::{Bool, Fn, List, Module, Nil, Num, Str, Sym, Tagged, Tuple, FFI};
+        use Value::{Bool, Fn, List, Module, Nil, Num, Str, Sym, Tagged, Tuple, UserData, FFI};
         let tk = match self {
             Fn(f) => format!("fn({})", f.arity),
             Nil => "nil".to_string(),
